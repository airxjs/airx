--- conflicted
+++ resolved
@@ -3,11 +3,7 @@
 
 export * from './types'
 
-<<<<<<< HEAD
-export { createRef, Ref, watch } from './reactive'
-=======
 export { createRef, Ref } from './reactive'
->>>>>>> ea95c3e7
 
 export {
   Fragment,
